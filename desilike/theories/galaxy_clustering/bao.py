--- conflicted
+++ resolved
@@ -121,32 +121,16 @@
         pknowap = _interp(self.template, 'pknow_dd', kap)
         pkap = _interp(self.template, 'pk_dd', kap)
         if self.model == 'standard':  # Chen 2023
-<<<<<<< HEAD
-            f = dbeta * self.template.f
-            jac, kap, muap = self.template.ap_k_mu(self.k, self.mu)
             k, mu = self.k[:, None], self.mu
-            pknowap = _interp(self.template, 'pknow_dd', kap)
-            pkap = _interp(self.template, 'pk_dd', kap)
-=======
-            k, mu = self.k[:, None], self.mu
->>>>>>> 7caa4599
             pkwap = pkap - pknowap
             sigma_nl2ap = kap**2 * (sigmapar**2 * muap**2 + sigmaper**2 * (1. - muap**2))
             sk = 0.
             if self.mode == 'reciso': sk = jnp.exp(-1. / 2. * (k * self.smoothing_radius)**2)  # taken at fiducial coordinates
             Cap = (b1 + f * muap**2 * (1 - sk))**2 * jnp.exp(-sigma_nl2ap / 2.)
-<<<<<<< HEAD
-            #C = (b1 + f * mu**2)**2 * jnp.exp(-sigma_nl2 / 2.)
-            fog = 1. / (1. + (sigmas * k * mu)**2 / 2.)**2.
-            B = (b1 + f * mu**2 * (1 - sk))**2 * fog
-            pk = _interp(self.template, 'pk_dd', k)
-            pkmu = B * pk + Cap * pkwap
-=======
             fog = 1. / (1. + (sigmas * k * mu)**2 / 2.)**2.
             B = (b1 + f * mu**2 * (1 - sk))**2 * fog
             pknow = _interp(self.template, 'pknow_dd', k)
             pkmu = B * pknow + Cap * pkwap
->>>>>>> 7caa4599
             self.power = self.to_poles(pkmu)
         else:
             if 'fix-damping' in self.model: k, mu = self.k[:, None], self.mu
@@ -869,8 +853,8 @@
         else:
             for ell in ells:
                 for ik in range(-2, 3):  # should be more than enough
-                    # We are adding a very loose prior just to regularize the fit
-                    param = dict(value=0., prior=dict(dist='norm', loc=0., scale=1e4), ref=dict(limits=[-1e2, 1e2]), delta=0.005, latex='a_{{{:d}, {:d}}}'.format(ell, ik))
+                    # Infinite prior
+                    param = dict(value=0., prior=None, ref=dict(limits=[-1e2, 1e2]), delta=0.005, latex='a_{{{:d}, {:d}}}'.format(ell, ik))
                     if broadband == 'pcs2' and (ell == 0 or ik not in [0, 1]): param.update(fixed=True)
                     params['al{:d}_{:d}'.format(ell, ik)] = param
                 for ik in [0, 2]:
