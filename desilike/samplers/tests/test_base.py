--- conflicted
+++ resolved
@@ -41,6 +41,8 @@
             kwargs.update(thin_by=2)
         chains = sampler.run(max_iterations=100, check=True, check_every=50, **kwargs)
         if sampler.mpicomm.rank == 0:
+            assert chains[0].attrs['ndof']
+            assert chains[0].attrs['hartlap2007_factor'] is None
             assert chains[0]['LRG.loglikelihood'].param.latex() == 'L_{\mathrm{LRG}}'
             assert chains[0]['LRG.loglikelihood'].param.derived
             assert chains[0].logposterior.param.latex() == '\mathcal{L}'
@@ -490,11 +492,12 @@
         plotting.plot_triangle(list(chains.values()), labels=list(chains.keys()), show=True)
 
 
+
 if __name__ == '__main__':
 
     setup_logging()
+    test_samplers()
     #test_nautilus()
-    #test_samplers()
     #test_fixed()
     #test_importance()
     #test_error()
@@ -502,9 +505,4 @@
     #test_hmc()
     #test_nested()
     #test_marg()
-<<<<<<< HEAD
-    #test_bao_hmc()
-    test_folpsax_hmc()
-=======
-    test_bao_hmc()
->>>>>>> 06e630da
+    #test_bao_hmc()