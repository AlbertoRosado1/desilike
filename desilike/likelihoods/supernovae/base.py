--- conflicted
+++ resolved
@@ -29,14 +29,8 @@
             data_dir = Installer()[self.installer_section]['data_dir']
         self.config = self.read_config(os.path.join(data_dir, config_fn))
         self.light_curve_params = self.read_light_curve_params(os.path.join(data_dir, self.config['data_file']))
-<<<<<<< HEAD
+        self.cosmo = cosmo
         self.covariance = self.read_covariance(os.path.join(data_dir, self.config['mag_covmat_file']))
-        if cosmo is None:
-            from desilike.theories.primordial_cosmology import Cosmoprimo
-            cosmo = Cosmoprimo()
-=======
->>>>>>> 532b873c
-        self.cosmo = cosmo
         if is_external_cosmo(self.cosmo):
             self.cosmo_requires = {'background': {'luminosity_distance': {'z': np.linspace(0., 10., 1000)}}}
         elif self.cosmo is None:
